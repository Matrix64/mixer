<<<<<<< HEAD
# WIP

## Features

- Independant time between clients of a same room & Blender - VRtist time sync (#195)
=======
# 0.14.1 (2020-08-07)

## Bugfix
- Handle error with unsynchronized volumes (#200)
- Handle error with unsynchronized packed images (#199)
- Recursion error with unsynchronized shape_keys (#164)
- Logging: format exception traceback (#149)
- Room upload may block (#174)
- Fix failure on Linux related to os.getlogin() (#198)

## Misc:
- Refactoring and documentation for open sourcing (#132)
- Do not run all CICD pipelines on glitlab.com (#192)

>>>>>>> 2a6696ac

# 0.14.0

## Features

- Display percentage of data received when joining a room (#186)

## Optimization

- Server: give more importance to received messages and improve concurrency when a client join a large room (#183)

# 0.13.1 (2020-07-23)

## Bugfix

- Remove type of bl_info because Blender cannot parse it

# 0.13.0 (2020-07-23)

## Optimization

- Client-Server connection stabilization: send less messages for client/room updates, better usage of mutexes, refactor server.py (#162)

## Misc.

- Display version string in Mixer panel titlebar (#154)

# 0.12.0 (2020-07-22)

## Features

- Add preferences UI (#63)

# 0.11.0 (2020-07-17)

## Features

- Display view frustums, names and object selections of other users (#3)
- Image support for Env Texture Node (#128)

## Bugfix

- RuntimeError: Error: Object 'Cylinder' can't be hidden because it is not in View Layer 'View Layer' (#100)
- VSE sync fixes (#133)
- Catch exceptions in write_attribute/save (#134)
- Disable VSE properties that cause hard crash on multi scenes files (#146)
- TypeError: add() takes no arguments (1 given) (#148)
- KeyingSet related error (#152)

# 0.10.1 (2020-07-09)

## Bugfix

- Apply transform (#122)

# 0.10.0 (2020-07-09)

## Features

- Add options to download and upload room contents (#59)

## Documentation

- Move some documentation from the README.md file to dedicated `doc/` folder
- Add synchronization documentation

# 0.9.1 (2020-07-08)

## Documentation

- Add LICENSE file to repository and to output zipped addon

# 0.9.0 (2020-07-07)

## Features

- Overhaul of panels UI (#80)
- Prototyping video sequencer synchronization (#124, #126)

## Bugfix

- Ignore properties from other enabled addons (#107)
- Object UUIDs duplication (#120)
- Partial fix for flickering during collaboration (#127, WIP)

## Documentation

- Cleanup README a bit for Open Sourcing (#129, WIP)

# 0.8.0 (2020-07-02)

## Features

- Shot Manager synchronization with VRtist

## Bugfix

- Grease Pencil Animation issue (#86)
- Minor fixes

# 0.7.0 (2020-07-01)

## Features

- Synchronize World including its node_tree (without image files)

## Bugfix

- Fix broken synchronization after exception
- Fix exception during remove from collection

# 0.6.2 (2020-06-29)

## CI/CD

- Adapt CI/CD scripts to new cloud based gitlab runner (#111)

# 0.6.1 (2020-06-25)

## Bugfix

- Perforce deployment (#110)

# 0.6.0 (2020-06-24)

## Features

- Full synchronization of lights and cameras
- Synchronization of metaballs
- Synchronization of Scene objects: all panels excluding keying sets and and view layers

## Bugfix

- Failure during initial scene transfer

# 0.5.2 (2020-06-24)

## Bugfix

- Fix fatal assertion in decode_mesh
- Fix error when writing to unknown attribute
- Fix uncaught exception

# 0.5.1 (2020-06-17)

## Bugfix

- Fix deploy on perforce

# 0.5.0 (2020-06-17)

## Technical

- Resolve "Add deploy stage and environments handling to CICD" (#94)

# 0.4.0 (2020-06-16)

## Bugfix

- Resolve "Crash in send_animated_camera_data" (#92)

# 0.3.1 (2020-06-16)

## Bugfix

- Resolve "Scene \_\_last_scene_to_be_removed\_\_ is sometimes created" (#89)
- Resolve "Gracefully ignore unknown attributes on receive" (#87)
- Resolve "JSON decode error" (#88)

## Technical

- Resolve "Implement CI/CD for Release" (#48)

# 0.3.0 (2020-06-10)

## Release Highlights

- Implementation of generic data serialization/deserialization (accessible from experimental flag in GUI)
- Animated camera parameters for VRtist
- Better logging

# 0.2.0 (2020-05-13)

## Release Highlights

- Official new name: Mixer
- More visibility synchronization
- Collections and multiple scenes
- Time control from VRtist

## Features

- Time and keyframe control from VRtist (#71)
- Support more object visibility attributes (#54)
- Collections linked to multiple collections (#44)

## Bugfix

- Fix crash during scene switch (#36, #42)
- Undo failures for collection rename and other cases (#45)
- Fix scene rename (#43)

## Technical

- Code formatting, linting and developer environment doc (#66)
- Better python imports (#67)
- Tests in CI/CD (#68)

# 0.1.0alpha (2020-04-03)

## Release Highlights

First _official_ release of dccsync (to be renamed one day) addon for Blender. This addon allows to work collaboratively between multiple Blender and [VRtist](https://gitlab-ncsa.ubisoft.org/motion-pictures/vrtist).

This alpha version offers basic functionnality to start working in collaboration. However it is not safe at all and can break the scene of the first user that connects to a session.

## Features

Here are features supported for the synchronization of data among Blender clients.

- Object sync
  - Transform
  - Parenting
  - Collections
- Mesh sync
  - Geometry
    - vertices, edges, faces
    - bevel, crease, seam, uv
  - Custom Split Normals
  - Shape Keys
  - Vertex Colors
  - Vertex Groups
- Collections
  - Name
  - Objects
  - Parenting
- Scenes
  - However, while it is technically possible to create and sync scenes, many crash of Blender occurs when switching between them. This issue will be resolved in the next release of dccsync.
- Grease Pencil Objects

## Known Bugs/Limitations

These bugs and limitations are known and will be addressed in future releases:

- Collections
  - Linked into multiple collections
- Scenes
  - Changing active scene can lead to crashes
  - Can possibly happen when changing view layers
- Undo might not work in some cases
- Materials
  - Incomplete, only sync a subset of Principled Material Node
  - Textures will be erased on the first client when sync happen between all of them
- Some grease pencil objects will not be fully synced
- Performance: right now meshes can be fully re-synched even when the geometry is not changed (just selecting another shape key trigger the resync). It can be quite expensive for big meshes.
- Working from computers on differents networks has not been tested enough

Things that are not mentionned are not supported at all right know, in particular:

- Modifiers
- Contraints
- Bones
- Animation
- Specific object attributes (lights attributes, cameras attributes)
- World
- Curves (they will be synched but as meshes, not curves)
- etc.

# Reporting issues

If the issue is for sync Blender - Blender, send an email to:

- laurent.noel@ubisoft.com
- philippe.crassous@ubisoft.com

If the issue if for sync Blender - VRtist, send an email to:

- thomas.capelle@ubisoft.com
- sylvain.magdelaine@ubisoft.com
- nicolas.fauvet@ubisoft.com<|MERGE_RESOLUTION|>--- conflicted
+++ resolved
@@ -1,13 +1,13 @@
-<<<<<<< HEAD
 # WIP
 
 ## Features
 
 - Independant time between clients of a same room & Blender - VRtist time sync (#195)
-=======
+
 # 0.14.1 (2020-08-07)
 
 ## Bugfix
+
 - Handle error with unsynchronized volumes (#200)
 - Handle error with unsynchronized packed images (#199)
 - Recursion error with unsynchronized shape_keys (#164)
@@ -16,10 +16,9 @@
 - Fix failure on Linux related to os.getlogin() (#198)
 
 ## Misc:
+
 - Refactoring and documentation for open sourcing (#132)
 - Do not run all CICD pipelines on glitlab.com (#192)
-
->>>>>>> 2a6696ac
 
 # 0.14.0
 
