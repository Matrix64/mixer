# Mixer

**Disclaimer**: This project is in experimental state and actively developped. Do not use it to edit your production assets without a backup or you might break them.

## Introduction

Mixer is a Blender addon developped at Ubisoft Animation Studio for Real Time Collaboration in 3D edition. It allows multiple Blender users to work on the same scene at the same time. Thanks to a broadcasting server that is independent from Blender, it is also possible to implement a connection for other 3D editing softwares.

## Usage

You can download the addon from the release page and install it into Blender.

We didn't write extensive documentation for the user interface because it is still a work in progress and might be changed often. If will be done when the addon become more stable.

From the Mixer panel in the 3D viewport you can enter an IP address, a port and connect to a server. If you enter `localhost` and no Mixer server is already running on your computer, then the addon will start one in the background when you click `Connect`.

Then you can test locally between two Blender instances, or you can open the port on your router and give you external IP address to someone so he can join your session. 

If you are on the Ubisoft network you don't need any router configuration but beware that the VPN apply some rules and you might not be able to reach the IP of someone else behind the VPN. A configuration that should work is to start the server on a workstation from a Ubisoft site, and to have all participants connect to it.

A Mixer broadcaster hosts rooms that are created by users. By default there is no room and someone needs to create one. The creator of the room will upload its current scene to the server, and this scene will be transfered to people that connect to the room. When all users leave a room its content is destroyed, so someone needs to save the scene before everyone leave if you want to keep it.

## Developer environment

### Python Virtual Environment

After cloning the repository, create a Virtual Environment in the code directory:

```bash
python -m venv .venv
```

Use python 3.7 to match Blender's python version.

Activate the virtual env, on Windows the commands are:

With Git bash:

```bash
source .venv/Scripts/activate
```

With cmd.exe:

```bash
.venv\Scripts\activate.bat
```

Then install development packages with pip:

```bash
pip install -r requirements-dev.txt
```

### Visual Studio Code

We recommand Visual Studio Code, with Python and Blender VSCode extensions.

If you have a python file open in VSCode, it should automatically detect the virtual env, activate it when prompted. Note that VSCode never detect your python unless you open a Python file. When your python is detected, you should see it in your status bar and any new terminal open should have the virtual env activated ("(.venv)" should appear on the prompt line).

The file `.vscode/settings.shared.json` gives an exemple of settings to fill your own `.vscode/settings.json`. The important parts are `editor`, `python` and `blender` settings.

Similarly you can copy `.vscode/launch.shared.json` and `.vscode/tasks.shared.json` for exemples of debug configurations and tasks to run from VSCode.

<<<<<<< HEAD
### VSCode "configuration"

To prevent VSCode from breaking on generator related exceptions, modify your local installation of `pydevd_frame.py` like stated in https://github.com/fabioz/ptvsd/commit/b297bc027f504cf8679090079aebff6028dfec02.

## Running code quality tools manually
=======
#### VSCode "configuration"

To prevent VSCode from breaking on generator related exceptions, modify your local installation of `pydevd_frame.py` like stated in https://github.com/fabioz/ptvsd/commit/b297bc027f504cf8679090079aebff6028dfec02.

### Running code quality tools manually
>>>>>>> dabdf117

With the above setup, all the code you type should be formatted on save and you should have flake8 warning messages.

If you want to format manually the codebase, run `black .` in the terminal.

If you want to check flake warnings, run `flake8` in the terminal. Note that the flake8 plugins `flake8-black` and `pep8-naming` are installed in the virtual env so you will be notified if black would reformat a file and if you violate PEP8 naming conventions.

You need to have the virtual env activated for these commands to work.

### CI/CD

The CI/CD script `.gitlab-ci.yml` has a codequality stage that run flake8 on the codebase. Go to the pipeline pages of the project to check if your commits meet the quality check.

## Unit tests

### Fonctionnement en bref

- La classe `BlenderTestCase` lance deux Blender (un sender et un receiver) qui exécutent `python_server.py`.
- `python_server.py` enregistre un opérateur qui gère une boucle asyncio.
- La boucle exécute un serveur qui reçoit du source python, le compile et l'exécute. Blender n'est pa bloqué entre deux exécutions et on voit le déroulement du test
- le test (voir `test_test.py`) envoie du code source au Blender 'sender'. D'abord une commande de connection et join room, puis les fonctions du test à proprement parler.
- pour l'instant la conclusion est décidée manuellement
  - pour un succès, quitter un Blender
  - pour un échec, utilisezr le panneau 3D nommé TEST et cliquer sur Fail

Limites : je n'ai pas géré la comparaison automatique de fichiers. Ca ne marche pas tout seul parce que les fichiers qui ne sont pas identiques en binaire.

Evolution possible : on devrait pouvoir utiliser plusieurs sender et receiver pour faire des tests de charge

### Activer les tests

Command palette : **Python: Configure Tests**, choisir **unittest**, pattern : **test\_\***

Definir la variables d'environnement MIXER_BLENDER_EXE_PATH

Détails dans https://code.visualstudio.com/docs/python/testing#_enable-a-test-framework

### Ecrire un test

Voir `tests\test_test.py`

### Debugger les tests

To enable justMyCode in the uni tests, see https://github.com/microsoft/vscode-python/issues/7131#issuecomment-525873210

Coté Blender, `python_server.py` autorise la connexion du debugger sur les ports spécifiés dans `BlenderTestCase`. Pour attacher le debugger, il faut ajouter deux configuration de debug, une avec 5688 (sender) et une avec 5689 (receiver):

>

    {
        "name": "Attach to sender (5688)",
        "type": "python",
        "request": "attach",
        "port": 5688,
        "host": "localhost",
        "pathMappings": [
            {
                "localRoot": "${workspaceFolder}",
                "remoteRoot": "."
            }
        ]
    },
        {
        "name": "Attach to senreceiver (5689)",
        "type": "python",
        "request": "attach",
        "port": 5689,
        "host": "localhost",
        "pathMappings": [
            {
                "localRoot": "${workspaceFolder}",
                "remoteRoot": "."
            }
        ]
    },

>

Ensuite:

- mettre un breakpoint dans le code de mixer avec une des deux méthodes suivantes :
  - ajouter un appel au builtin `breakpoint()` dans le code. Attention le breakpoint ouvrira le fichier qui est dans %ADDPATA% (vois ci dessous) et ne sera pas editable dans VSCode
  - Ouvrir le fichier de code situé dans `%APPDATA%Blender Foundation\Blender\2.82\scripts\addons\mixer` et y mettre un breakpoint avec VSCode
- démarrer l'exécution du test unitaire : Blender se bloque en attendant l'attachement
- attacher le debugger : l'exécution continue jusqu'au breakpoint

### CI/CD on unit tests

For a first simple setup, we rely on an interactive gitlab runner setup. Issues related to service-based runners are described below.

The scripts are located in a new `gitlab` folder

<<<<<<< HEAD
### Interactive runner
=======
#### Interactive runner
>>>>>>> dabdf117

Documentation:

- Installation : https://docs.gitlab.com/runner/install/windows.html
- Runner commands : https://docs.gitlab.com/runner/commands/

Installation steps:

1. Install a gitlab runner in a folder of your choice. For this tutorial we'll use `d:\gitlab_runner`.
2. Run a terminal as administrator, create folder `d:\gitlab_runner\working_dir` and place yourself into it in your terminal
3. Register a runner with `gitlab-runner-windows-amd64.exe register`. Use `https://gitlab-ncsa.ubisoft.org/` as URL, `3doSyUPxsy5hL-svi_Qu` as token, `blender` as tags, `shell` as executor. The token can be found in Settings -> CI/CD page of this repository. This step should create a file `config.toml` in `d:\gitlab_runner\working_dir`.
4. Edit `d:\gitlab_runner\working_dir` and add an entry `cache_dir = "D:/gitlab_runner/cache"` in the `[[runners]]` section, after the `shell` entry.

Then run an interactive : `gitlab-runner-windows-amd64.exe run`. It must run as administrator because the `TSCON` command requires administrator rights to disconnect a session from the remote desktop.

As the runner executes jobs, it will display the jobs status :

```
D:\gitlab_runner>gitlab-runner-windows-amd64.exe run
Runtime platform                                    arch=amd64 os=windows pid=19628 revision=4c96e5ad version=12.9.0
Starting multi-runner from D:\gitlab_runner\config.toml...  builds=0
Configuration loaded                                builds=0
listen_address not defined, metrics & debug endpoints disabled  builds=0
[session_server].listen_address not defined, session endpoints disabled  builds=0
Checking for jobs... received                       job=11132741 repo_url=https://gitlab-ncsa.ubisoft.org/animation-studio/blender/mixer.git runner=Q-sQ1rhN
Job succeeded                                       duration=5m3.2796891s job=11132741 project=39094 runner=Q-sQ1rhN
Checking for jobs... received                       job=11132866 repo_url=https://gitlab-ncsa.ubisoft.org/animation-studio/blender/mixer.git runner=Q-sQ1rhN
WARNING: Job failed: exit status 1                  duration=5m8.5314355s job=11132866 project=39094 runner=Q-sQ1rhN
WARNING: Failed to process runner                   builds=0 error=exit status 1 executor=shell runner=Q-sQ1rhN
```

The builds for the runner will be put in the current working directory `d:\gitlab_runner\working_dir` where you started the runner.

<<<<<<< HEAD
### Runner as a Windows service
=======
#### Runner as a Windows service
>>>>>>> dabdf117

Using a system service could be difficult because the user profile may not be easy to access and we also need the service to access to the desktop.

Using a service that logons with a user account requires a user account that can logon as a service as described in https://docs.gitlab.com/runner/faq/README.html#the-service-did-not-start-due-to-a-logon-failure-error-when-starting-service.

## Misc

### Guidelines

- Use name_full instead of name for Blender objects (because of external links)

### Blender stuff

import bmesh
bm = bmesh.new() bm.free()

obj = bpy.context.selected_objects[0]

bm.from_mesh(obj.data)

bm.verts.ensure_lookup_table()

triangles = bm.calc_loop_triangles()

comparaison de matrices marche pas

l'undo est un hack => graph non updaté sur undo

bmesh supporte pas les custom normals

grease pencil n'est pas un mesh standard

bpy.msgbus.subscribe_rna est appelé dans le viewport pas dans l'inspecteur

replace data of an object pas possible

instance de material par parametre

problème de nommage 2 objets ne peuvent pas avoir le même nom, meme dans des hierarchies différentes
pire, parfois on renomme un objet, l'ui ne refuse pas mais renomme un autre objet, peut-être d'une autre scene

_UL_
property index pour une liste UI

obj.select = True -> étrange, un seul set de seléction ?

intialization des custom properties dans un timer !

pas de callback app start/end => test de l'existence d'une window...

bpy.context.active_object.mode != 'OBJECT' le mode objet est stocké sur l'objet actif !

bpy.ops.object.delete() marche pas

link changement de transform possible en script mais pas en UI

les lights ont des parametres différents en fonciton du render engine:
exemple : light.cycles.cast_shadow vs light.use_shadow

mat.node_tree.links.new(bsdf.inputs['Base Color'], tex_image.outputs['Color']) je l'aurais fait dans l'autre sens...

set parametre sur une multi selection marche à moitié

Si il manque des textures, le .blend ne se charge pas (à vérifier)

un fichier ne peut pas s'appeler null.blend (quelles sont les autres contraintes ?)

normal map Red & Green inverted, quel est le standard ?

pas (toujours) de messages de visibilité des objets / collections

visible_get() vs hide_viewport

bpy.app.handlers.depsgraph_update_pre Débile

les handlers ne sont pas appelés pour les suppression et renommage de collections

update.id.original dans les updates, le .original est le nouveau !

pas d'update (handler) sur les scenes dépendentes

crash quand on lit des infos d'update liés à des collections ajoutées/détruites

hide_viewport sur collection -> reception du message quand hide_viewport=True pas quand hide_viewport=False

collection invisible, pre handler l'update remove from collection n'est pas notifié,
changement de collection d'un object -> pas de notif du tout d'une collection invisible à une collection invisible

material.grease_pencil !!!

stroke.points.add(count) vs stroke.points.pop()

quand on supprime un grease pencil, il en reste une trace dans bpy.data.grease_pencils -> orphan data

recherche dans bpy.data.objects par name, pas par name_full<|MERGE_RESOLUTION|>--- conflicted
+++ resolved
@@ -14,7 +14,7 @@
 
 From the Mixer panel in the 3D viewport you can enter an IP address, a port and connect to a server. If you enter `localhost` and no Mixer server is already running on your computer, then the addon will start one in the background when you click `Connect`.
 
-Then you can test locally between two Blender instances, or you can open the port on your router and give you external IP address to someone so he can join your session. 
+Then you can test locally between two Blender instances, or you can open the port on your router and give you external IP address to someone so he can join your session.
 
 If you are on the Ubisoft network you don't need any router configuration but beware that the VPN apply some rules and you might not be able to reach the IP of someone else behind the VPN. A configuration that should work is to start the server on a workstation from a Ubisoft site, and to have all participants connect to it.
 
@@ -62,19 +62,11 @@
 
 Similarly you can copy `.vscode/launch.shared.json` and `.vscode/tasks.shared.json` for exemples of debug configurations and tasks to run from VSCode.
 
-<<<<<<< HEAD
-### VSCode "configuration"
+#### VSCode "configuration"
 
 To prevent VSCode from breaking on generator related exceptions, modify your local installation of `pydevd_frame.py` like stated in https://github.com/fabioz/ptvsd/commit/b297bc027f504cf8679090079aebff6028dfec02.
 
-## Running code quality tools manually
-=======
-#### VSCode "configuration"
-
-To prevent VSCode from breaking on generator related exceptions, modify your local installation of `pydevd_frame.py` like stated in https://github.com/fabioz/ptvsd/commit/b297bc027f504cf8679090079aebff6028dfec02.
-
 ### Running code quality tools manually
->>>>>>> dabdf117
 
 With the above setup, all the code you type should be formatted on save and you should have flake8 warning messages.
 
@@ -167,11 +159,7 @@
 
 The scripts are located in a new `gitlab` folder
 
-<<<<<<< HEAD
-### Interactive runner
-=======
 #### Interactive runner
->>>>>>> dabdf117
 
 Documentation:
 
@@ -205,11 +193,7 @@
 
 The builds for the runner will be put in the current working directory `d:\gitlab_runner\working_dir` where you started the runner.
 
-<<<<<<< HEAD
-### Runner as a Windows service
-=======
 #### Runner as a Windows service
->>>>>>> dabdf117
 
 Using a system service could be difficult because the user profile may not be easy to access and we also need the service to access to the desktop.
 
