--- conflicted
+++ resolved
@@ -152,43 +152,6 @@
             # # Don't log this, too many messages
             # f"Saving {self} into non existent attribute {bl_instance}.{attr_name} : ignored"
             return
-<<<<<<< HEAD
-
-        sequence = self._data.get(MIXER_SEQUENCE)
-        if sequence:
-            srna = bl_instance.bl_rna.properties[attr_name].srna
-            if srna:
-                # TODO move to specifics
-                if srna.bl_rna is bpy.types.CurveMapPoints.bl_rna:
-                    write_curvemappoints(target, sequence, context)
-                elif srna.bl_rna is bpy.types.MetaBallElements.bl_rna:
-                    write_metaballelements(target, sequence, context)
-                elif srna.bl_rna is bpy.types.CurveSplines.bl_rna:
-                    target.clear()
-                    for i, proxy in enumerate(sequence):
-                        type_ = proxy.data("type")
-                        target.new(type_)
-                        write_attribute(target, i, proxy, context)
-                elif srna.bl_rna is bpy.types.SplineBezierPoints.bl_rna:
-                    target.add(len(sequence) - len(target))
-                    for i, proxy in enumerate(sequence):
-                        write_attribute(target, i, proxy, context)
-                else:
-                    # TODO WHAT ??
-                    logger.error(f"Unsupported sequence {srna}")
-                    pass
-
-            elif len(target) == len(sequence):
-                for i, v in enumerate(sequence):
-                    # TODO this way can only save items at pre-existing slots. The bpy_prop_collection API
-                    # uses struct specific API and ctors:
-                    # - CurveMapPoints uses: .new(x, y) and .remove(point), no .clear(). new() inserts in head !
-                    #   Must have at least 2 points left !
-                    # - NodeTreeOutputs uses: .new(type, name), .remove(socket), has .clear()
-                    # - ActionFCurves uses: .new(data_path, index=0, action_group=""), .remove(fcurve)
-                    # - GPencilStrokePoints: .add(count), .pop()
-                    write_attribute(target, i, v, context)
-=======
         try:
             context.visit_state.path.append(attr_name)
             sequence = self._data.get(MIXER_SEQUENCE)
@@ -218,6 +181,16 @@
                         target.new(len(sequence))
                         for i, proxy in enumerate(sequence):
                             write_attribute(target, i, proxy, context)
+                    elif srna.bl_rna is bpy.types.CurveSplines.bl_rna:
+                        target.clear()
+                        for i, proxy in enumerate(sequence):
+                            type_ = proxy.data("type")
+                            target.new(type_)
+                            write_attribute(target, i, proxy, context)
+                    elif srna.bl_rna is bpy.types.SplineBezierPoints.bl_rna:
+                        target.add(len(sequence) - len(target))
+                        for i, proxy in enumerate(sequence):
+                            write_attribute(target, i, proxy, context)
                     else:
                         logger.error(f"unsupported sequence type {srna}")
                         pass
@@ -236,7 +209,6 @@
                     logger.warning(
                         f"Not implemented: write sequence of different length (incoming: {len(sequence)}, existing: {len(target)})for {bl_instance}.{attr_name}"
                     )
->>>>>>> 2a24e760
             else:
                 # dictionary
                 specifics.truncate_collection(target, self, context)
