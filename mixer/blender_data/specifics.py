--- conflicted
+++ resolved
@@ -167,7 +167,6 @@
                 return None
 
         else:
-<<<<<<< HEAD
             try:
                 image = collection.load(resolved_filepath)
                 image.name = image_name
@@ -180,18 +179,6 @@
         # from the incoming path that may not exist
         proxy._data["filepath"] = resolved_filepath
         proxy._data["filepath_raw"] = resolved_filepath
-=======
-            path = proxy.data("filepath")
-            if path != "":
-                try:
-                    image = collection.load(path)
-                except RuntimeError as e:
-                    logger.warning(f'Cannot load image at path "{path}". Exception: ')
-                    logger.warning(f"... {e!r}")
-                    return None
-                # we may have received an ID named xxx.001 although filepath is xxx, so fix it now
-                image.name = proxy.data("name")
->>>>>>> 9c640173
         return image
 
     if collection_name == "objects":
