--- conflicted
+++ resolved
@@ -1118,15 +1118,12 @@
                     elif command.type == MessageType.SHOT_MANAGER_ACTION:
                         shot_manager.build_shot_manager_action(command.data)
 
-<<<<<<< HEAD
                     elif command.type == MessageType.ADD_CONSTRAINT:
                         constraint_api.build_add_constraint(command.data)
                     elif command.type == MessageType.REMOVE_CONSTRAINT:
                         constraint_api.build_remove_constraint(command.data)
-=======
                     elif command.type == MessageType.ASSET_BANK:
                         delayed_messages.append(delayed_message_call(asset_bank.receive_message, command.data))
->>>>>>> 9e62a0ca
 
                     elif command.type == MessageType.BLENDER_DATA_UPDATE:
                         data_api.build_data_update(command.data)
